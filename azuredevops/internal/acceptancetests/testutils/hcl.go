--- conflicted
+++ resolved
@@ -601,8 +601,7 @@
 }`, resourceID, authorized)
 }
 
-<<<<<<< HEAD
-// HclResourceAuthorization HCL describing a resource authorization
+// HclDefinitionResourceAuthorization HCL describing a resource authorization
 func HclDefinitionResourceAuthorization(resourceID, definitionID, resourceType string, authorized bool) string {
 	return fmt.Sprintf(`
 resource "azuredevops_resource_authorization" "auth" {
@@ -612,7 +611,8 @@
 	type = "%s"
 	authorized  = %t
 }`, resourceID, definitionID, resourceType, authorized)
-=======
+}
+
 // HclProjectPermissions creates HCL for testing to set permissions for a AzDO project
 func HclProjectPermissions(projectName string) string {
 	projectResource := HclProjectResource(projectName)
@@ -686,5 +686,4 @@
 	}
 }
 `, projectResource, gitRepository)
->>>>>>> 56c25df1
 }