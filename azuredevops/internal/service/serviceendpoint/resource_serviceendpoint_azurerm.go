package serviceendpoint

import (
	"fmt"
	"strings"
	"time"

	"github.com/google/uuid"
	"github.com/hashicorp/terraform-plugin-sdk/v2/helper/schema"
	"github.com/hashicorp/terraform-plugin-sdk/v2/helper/validation"
	"github.com/microsoft/azure-devops-go-api/azuredevops/v7/serviceendpoint"
	"github.com/microsoft/terraform-provider-azuredevops/azuredevops/internal/client"
	"github.com/microsoft/terraform-provider-azuredevops/azuredevops/internal/service/serviceendpoint/migration"
	"github.com/microsoft/terraform-provider-azuredevops/azuredevops/internal/utils"
	"github.com/microsoft/terraform-provider-azuredevops/azuredevops/internal/utils/converter"
	"github.com/microsoft/terraform-provider-azuredevops/azuredevops/internal/utils/tfhelper"
)

const endpointValidationTimeoutSeconds = 60 * time.Second

// ResourceServiceEndpointAzureRM schema and implementation for AzureRM service endpoint resource
func ResourceServiceEndpointAzureRM() *schema.Resource {
	r := &schema.Resource{
		Create: resourceServiceEndpointAzureRMCreate,
		Read:   resourceServiceEndpointAzureRMRead,
		Update: resourceServiceEndpointAzureRMUpdate,
		Delete: resourceServiceEndpointAzureRMDelete,
		Timeouts: &schema.ResourceTimeout{
			Create: schema.DefaultTimeout(2 * time.Minute),
			Read:   schema.DefaultTimeout(1 * time.Minute),
			Update: schema.DefaultTimeout(2 * time.Minute),
			Delete: schema.DefaultTimeout(2 * time.Minute),
		},
		Importer: tfhelper.ImportProjectQualifiedResourceUUID(),
		Schema:   baseSchema(),
	}

	r.Schema["azurerm_spn_tenantid"] = &schema.Schema{
		Type:        schema.TypeString,
		Required:    true,
		DefaultFunc: schema.EnvDefaultFunc("ARM_TENANT_ID", nil),
		Description: "The service principal tenant id which should be used.",
	}

	r.Schema["resource_group"] = &schema.Schema{
		Type:          schema.TypeString,
		Optional:      true,
		ForceNew:      true,
		Description:   "Scope Resource Group",
		ConflictsWith: []string{"credentials", "azurerm_management_group_id"},
	}

	// Subscription scopeLevel
	r.Schema["azurerm_subscription_id"] = &schema.Schema{
		Type:          schema.TypeString,
		Optional:      true,
		DefaultFunc:   schema.EnvDefaultFunc("ARM_SUBSCRIPTION_ID", nil),
		Description:   "The Azure subscription Id which should be used.",
		ConflictsWith: []string{"azurerm_management_group_id"},
	}

	r.Schema["azurerm_subscription_name"] = &schema.Schema{
		Type:          schema.TypeString,
		Optional:      true,
		DefaultFunc:   schema.EnvDefaultFunc("ARM_SUBSCRIPTION_NAME", nil),
		Description:   "The Azure subscription name which should be used.",
		ConflictsWith: []string{"azurerm_management_group_id"},
	}

	// ManagementGroup scopeLevel
	r.Schema["azurerm_management_group_id"] = &schema.Schema{
		Type:          schema.TypeString,
		Optional:      true,
		DefaultFunc:   schema.EnvDefaultFunc("ARM_MGMT_GROUP_ID", nil),
		Description:   "The Azure managementGroup Id which should be used.",
		ConflictsWith: []string{"azurerm_subscription_id", "resource_group"},
	}

	r.Schema["azurerm_management_group_name"] = &schema.Schema{
		Type:          schema.TypeString,
		Optional:      true,
		DefaultFunc:   schema.EnvDefaultFunc("ARM_MGMT_GROUP_NAME", nil),
		Description:   "The Azure managementGroup name which should be used.",
		ConflictsWith: []string{"azurerm_subscription_id", "resource_group"},
	}

	r.Schema["credentials"] = &schema.Schema{
		Type:          schema.TypeList,
		Optional:      true,
		MaxItems:      1,
		ConflictsWith: []string{"resource_group"},
		Elem: &schema.Resource{
			Schema: map[string]*schema.Schema{
				"serviceprincipalid": {
					Type:        schema.TypeString,
					Required:    true,
					Description: "The service principal id which should be used.",
				},
				"serviceprincipalkey": {
					Type:        schema.TypeString,
					Optional:    true,
					Description: "The service principal secret which should be used.",
					Sensitive:   true,
				},
			},
		},
	}
	r.Schema["environment"] = &schema.Schema{
		Type:         schema.TypeString,
		Optional:     true,
		ForceNew:     true,
		Description:  "Environment (Azure Cloud type)",
		Default:      "AzureCloud",
		ValidateFunc: validation.StringInSlice([]string{"AzureCloud", "AzureChinaCloud"}, false),
	}

	r.Schema["service_endpoint_authentication_scheme"] = &schema.Schema{
		Type:         schema.TypeString,
		Optional:     true,
		ForceNew:     true,
		Description:  "The AzureRM Service Endpoint Authentication Scheme, this can be 'WorkloadIdentityFederation', 'ManagedServiceIdentity' or 'ServicePrincipal'.",
		Default:      "ServicePrincipal",
		ValidateFunc: validation.StringInSlice([]string{"WorkloadIdentityFederation", "ManagedServiceIdentity", "ServicePrincipal"}, false),
	}

	r.Schema["workload_identity_federation_issuer"] = &schema.Schema{
		Type:        schema.TypeString,
		Computed:    true,
		Description: "The issuer of the workload identity federation service principal.",
	}

	r.Schema["workload_identity_federation_subject"] = &schema.Schema{
		Type:        schema.TypeString,
		Computed:    true,
		Description: "The subject of the workload identity federation service principal.",
	}

	r.Schema["service_principal_id"] = &schema.Schema{
		Type:     schema.TypeString,
		Computed: true,
	}

	r.SchemaVersion = 2
	r.StateUpgraders = []schema.StateUpgrader{
		{
			Type:    migration.ServiceEndpointAzureRmSchemaV0ToV1().CoreConfigSchema().ImpliedType(),
			Upgrade: migration.ServiceEndpointAzureRmStateUpgradeV0ToV1(),
			Version: 0,
		},
		{
			Type:    migration.ServiceEndpointAzureRmSchemaV1ToV2().CoreConfigSchema().ImpliedType(),
			Upgrade: migration.ServiceEndpointAzureRmStateUpgradeV1ToV2(),
			Version: 1,
		},
	}

	r.Schema["features"] = &schema.Schema{
		Type:     schema.TypeList,
		Optional: true,
		MaxItems: 1,
		Elem: &schema.Resource{
			Schema: map[string]*schema.Schema{
				"validate": {
					Type:        schema.TypeBool,
					Optional:    true,
					Default:     false,
					Description: "Whether or not to validate connection with azure after create or update operations",
				},
			},
		},
	}
	return r
}

func resourceServiceEndpointAzureRMCreate(d *schema.ResourceData, m interface{}) error {
	clients := m.(*client.AggregatedClient)
	serviceEndpoint, projectID, err := expandServiceEndpointAzureRM(d)
	if err != nil {
		return fmt.Errorf(errMsgTfConfigRead, err)
	}

	serviceEndPoint, err := createServiceEndpoint(d, clients, serviceEndpoint)
	if err != nil {
		return err
	}

	if shouldValidate(endpointFeatures(d)) {
		if err := validateServiceEndpoint(clients, serviceEndpoint, converter.String(serviceEndPoint.Id.String()), endpointValidationTimeoutSeconds); err != nil {
			if delErr := clients.ServiceEndpointClient.DeleteServiceEndpoint(
				clients.Ctx,
				serviceendpoint.DeleteServiceEndpointArgs{
					ProjectIds: &[]string{
						projectID.String(),
					},
					EndpointId: serviceEndPoint.Id,
				}); delErr != nil {
				return fmt.Errorf(" Delete service endpoint error %v", delErr)
			}
			return err
		}
	}

	d.SetId(serviceEndPoint.Id.String())
	return resourceServiceEndpointAzureRMRead(d, m)
}

func resourceServiceEndpointAzureRMRead(d *schema.ResourceData, m interface{}) error {
	clients := m.(*client.AggregatedClient)
	getArgs, err := serviceEndpointGetArgs(d)
	if err != nil {
		return err
	}

	serviceEndpoint, err := clients.ServiceEndpointClient.GetServiceEndpointDetails(clients.Ctx, *getArgs)
	if err != nil {
		if utils.ResponseWasNotFound(err) {
			d.SetId("")
			return nil
		}
		return fmt.Errorf(" looking up service endpoint given ID (%v) and project ID (%v): %v", getArgs.EndpointId, getArgs.Project, err)
	}

<<<<<<< HEAD
	d.Set("features", d.Get("features"))
=======
	if serviceEndpoint == nil || serviceEndpoint.Id == nil {
		d.SetId("")
		return nil
	}
>>>>>>> f569dfc9

	flattenServiceEndpointAzureRM(d, serviceEndpoint, (*serviceEndpoint.ServiceEndpointProjectReferences)[0].ProjectReference.Id)
	return nil
}

func resourceServiceEndpointAzureRMUpdate(d *schema.ResourceData, m interface{}) error {
	clients := m.(*client.AggregatedClient)
	serviceEndpoint, projectID, err := expandServiceEndpointAzureRM(d)
	if err != nil {
		return fmt.Errorf(errMsgTfConfigRead, err)
	}

	if shouldValidate(endpointFeatures(d)) {
		if err := validateServiceEndpoint(clients, serviceEndpoint, converter.String(serviceEndpoint.Id.String()), endpointValidationTimeoutSeconds); err != nil {
			return err
		}
	}
	updatedServiceEndpoint, err := updateServiceEndpoint(clients, serviceEndpoint)

	if err != nil {
		return fmt.Errorf("Error updating service endpoint in Azure DevOps: %+v", err)
	}

	flattenServiceEndpointAzureRM(d, updatedServiceEndpoint, projectID)
	return resourceServiceEndpointAzureRMRead(d, m)
}

func resourceServiceEndpointAzureRMDelete(d *schema.ResourceData, m interface{}) error {
	clients := m.(*client.AggregatedClient)
	serviceEndpoint, projectId, err := expandServiceEndpointAzureRM(d)
	if err != nil {
		return fmt.Errorf(errMsgTfConfigRead, err)
	}

	return deleteServiceEndpoint(clients, projectId, serviceEndpoint.Id, d.Timeout(schema.TimeoutDelete))
}

// Convert internal Terraform data structure to an AzDO data structure
func expandServiceEndpointAzureRM(d *schema.ResourceData) (*serviceendpoint.ServiceEndpoint, *uuid.UUID, error) {
	serviceEndpoint, projectID := doBaseExpansion(d)

	serviceEndPointAuthenticationScheme := AzureRmEndpointAuthenticationScheme(d.Get("service_endpoint_authentication_scheme").(string))

	// Validate one of either subscriptionId or managementGroupId is set
	subId := d.Get("azurerm_subscription_id").(string)
	subName := d.Get("azurerm_subscription_name").(string)

	mgmtGrpId := d.Get("azurerm_management_group_id").(string)
	mgmtGrpName := d.Get("azurerm_management_group_name").(string)
	environment := d.Get("environment").(string)

	scopeLevelMap := map[string][]string{
		"subscription":    {subId, subName},
		"managementGroup": {mgmtGrpId, mgmtGrpName},
	}

	if err := validateScopeLevel(scopeLevelMap); err != nil {
		return nil, nil, err
	}

	var scope string
	var scopeLevel string

	serviceEndPointAuthenticationSchemeHasCreationMode := serviceEndPointAuthenticationScheme == ServicePrincipal || serviceEndPointAuthenticationScheme == WorkloadIdentityFederation

	if _, ok := d.GetOk("azurerm_subscription_id"); ok {
		scope = fmt.Sprintf("/subscriptions/%s", d.Get("azurerm_subscription_id"))
		scopeLevel = "Subscription"
		if serviceEndPointAuthenticationSchemeHasCreationMode {
			if _, ok := d.GetOk("resource_group"); ok {
				scope += fmt.Sprintf("/resourcegroups/%s", d.Get("resource_group"))
				scopeLevel = "ResourceGroup"
			}
		}
	}

	var credentials map[string]interface{}

	if _, ok := d.GetOk("credentials"); ok {
		credentials = d.Get("credentials").([]interface{})[0].(map[string]interface{})
	}

	hasCredentials := credentials != nil && len(credentials) > 0

	var serviceEndpointCreationMode AzureRmEndpointCreationMode

	if serviceEndPointAuthenticationSchemeHasCreationMode {
		if hasCredentials {
			serviceEndpointCreationMode = Manual
		} else {
			serviceEndpointCreationMode = Automatic
		}
	}

	switch serviceEndPointAuthenticationScheme {
	case ServicePrincipal:
		if serviceEndpointCreationMode == Automatic {
			serviceEndpoint.Authorization = &serviceendpoint.EndpointAuthorization{
				Parameters: &map[string]string{
					"authenticationType":  "spnKey",
					"serviceprincipalid":  "",
					"serviceprincipalkey": "",
					"tenantid":            d.Get("azurerm_spn_tenantid").(string),
				},
				Scheme: converter.String(string(serviceEndPointAuthenticationScheme)),
			}
		}
		if serviceEndpointCreationMode == Manual {
			serviceEndpoint.Authorization = &serviceendpoint.EndpointAuthorization{
				Parameters: &map[string]string{
					"authenticationType":  "spnKey",
					"serviceprincipalid":  credentials["serviceprincipalid"].(string),
					"serviceprincipalkey": credentials["serviceprincipalkey"].(string),
					"tenantid":            d.Get("azurerm_spn_tenantid").(string),
				},
				Scheme: converter.String(string(serviceEndPointAuthenticationScheme)),
			}
		}

		serviceEndpoint.Data = &map[string]string{
			"creationMode": string(serviceEndpointCreationMode),
			"environment":  environment,
		}

	case ManagedServiceIdentity:
		serviceEndpoint.Authorization = &serviceendpoint.EndpointAuthorization{
			Parameters: &map[string]string{
				"tenantid": d.Get("azurerm_spn_tenantid").(string),
			},
			Scheme: converter.String(string(serviceEndPointAuthenticationScheme)),
		}

		serviceEndpoint.Data = &map[string]string{
			"environment": environment,
		}

	case WorkloadIdentityFederation:
		if serviceEndpointCreationMode == Automatic {
			serviceEndpoint.Authorization = &serviceendpoint.EndpointAuthorization{
				Parameters: &map[string]string{
					"serviceprincipalid": "",
					"tenantid":           d.Get("azurerm_spn_tenantid").(string),
				},
				Scheme: converter.String(string(serviceEndPointAuthenticationScheme)),
			}
		}
		if serviceEndpointCreationMode == Manual {
			servicePrincipalId := credentials["serviceprincipalid"].(string)
			if servicePrincipalId == "" {
				return nil, nil, fmt.Errorf("serviceprincipalid is required for WorkloadIdentityFederation")
			}
			serviceEndpoint.Authorization = &serviceendpoint.EndpointAuthorization{
				Parameters: &map[string]string{
					"serviceprincipalid": servicePrincipalId,
					"tenantid":           d.Get("azurerm_spn_tenantid").(string),
				},
				Scheme: converter.String(string(serviceEndPointAuthenticationScheme)),
			}
		}

		serviceEndpoint.Data = &map[string]string{
			"creationMode": string(serviceEndpointCreationMode),
			"environment":  environment,
		}
	}

	var endpointUrl string
	if environment == "AzureCloud" {
		endpointUrl = "https://management.azure.com/"
	} else if environment == "AzureChinaCloud" {
		endpointUrl = "https://management.chinacloudapi.cn/"
	}

	if scopeLevel == "Subscription" || scopeLevel == "ResourceGroup" {
		(*serviceEndpoint.Data)["scopeLevel"] = "Subscription"
		(*serviceEndpoint.Data)["subscriptionId"] = d.Get("azurerm_subscription_id").(string)
		(*serviceEndpoint.Data)["subscriptionName"] = d.Get("azurerm_subscription_name").(string)
	}

	if scopeLevel == "ResourceGroup" {
		(*serviceEndpoint.Authorization.Parameters)["scope"] = scope
	}

	if _, ok := d.GetOk("azurerm_management_group_id"); ok {
		(*serviceEndpoint.Data)["scopeLevel"] = "ManagementGroup"
		(*serviceEndpoint.Data)["managementGroupId"] = d.Get("azurerm_management_group_id").(string)
		(*serviceEndpoint.Data)["managementGroupName"] = d.Get("azurerm_management_group_name").(string)
	}

	serviceEndpoint.Type = converter.String("azurerm")
	serviceEndpoint.Url = converter.String(endpointUrl)
	return serviceEndpoint, projectID, nil
}

// Convert AzDO data structure to internal Terraform data structure
func flattenServiceEndpointAzureRM(d *schema.ResourceData, serviceEndpoint *serviceendpoint.ServiceEndpoint, projectID *uuid.UUID) {
	doBaseFlattening(d, serviceEndpoint, projectID)
	scope := (*serviceEndpoint.Authorization.Parameters)["scope"]

	serviceEndPointType := AzureRmEndpointAuthenticationScheme(*serviceEndpoint.Authorization.Scheme)
	d.Set("service_endpoint_authentication_scheme", string(serviceEndPointType))
	if v, ok := (*serviceEndpoint.Data)["environment"]; ok {
		d.Set("environment", v)
	}

	if serviceEndPointType == WorkloadIdentityFederation {
		d.Set("workload_identity_federation_issuer", (*serviceEndpoint.Authorization.Parameters)["workloadIdentityFederationIssuer"])
		d.Set("workload_identity_federation_subject", (*serviceEndpoint.Authorization.Parameters)["workloadIdentityFederationSubject"])
	}

	if (*serviceEndpoint.Data)["creationMode"] == "Manual" {
		if _, ok := d.GetOk("credentials"); !ok {
			credentials := make(map[string]interface{})
			credentials["serviceprincipalid"] = (*serviceEndpoint.Authorization.Parameters)["serviceprincipalid"]
			credentials["serviceprincipalkey"] = d.Get("credentials.0.serviceprincipalkey").(string)
			d.Set("credentials", []interface{}{credentials})
		}
	}

	s := strings.SplitN(scope, "/", -1)
	if len(s) == 5 {
		d.Set("resource_group", s[4])
	}

	d.Set("azurerm_spn_tenantid", (*serviceEndpoint.Authorization.Parameters)["tenantid"])

	if v, ok := (*serviceEndpoint.Authorization.Parameters)["serviceprincipalid"]; ok {
		d.Set("service_principal_id", v)
	}

	if _, ok := (*serviceEndpoint.Data)["managementGroupId"]; ok {
		d.Set("azurerm_management_group_id", (*serviceEndpoint.Data)["managementGroupId"])
		d.Set("azurerm_management_group_name", (*serviceEndpoint.Data)["managementGroupName"])
	}

	if _, ok := (*serviceEndpoint.Data)["subscriptionId"]; ok {
		d.Set("azurerm_subscription_id", (*serviceEndpoint.Data)["subscriptionId"])
		d.Set("azurerm_subscription_name", (*serviceEndpoint.Data)["subscriptionName"])
	}
}

// Validation function to ensure either Subscription or ManagementGroup scopeLevels are set correctly
func validateScopeLevel(scopeMap map[string][]string) error {
	// Check for empty
	if strings.TrimSpace(strings.Join(scopeMap["subscription"], "")) == "" && strings.TrimSpace(strings.Join(scopeMap["managementGroup"], "")) == "" {
		return fmt.Errorf("One of either subscription scoped (azurerm_subscription_id, azurerm_subscription_name) or managementGroup scoped (azurerm_management_ggroup_id, azurerm_management_group_name) details must be provided")
	}

	// check for valid subscription details
	var subElementCount int
	for _, ele := range scopeMap["subscription"] {
		if ele == "" {
			subElementCount = subElementCount + 1
		}
	}

	if subElementCount == 1 {
		return fmt.Errorf("azurerm_subscription_id and azurerm_subscription_name must be provided")
	}

	// check for valid managementGroup details
	var mgmtElementCount int
	for _, ele := range scopeMap["managementGroup"] {
		if ele == "" {
			mgmtElementCount = mgmtElementCount + 1
		}
	}

	if mgmtElementCount == 1 {
		return fmt.Errorf("azurerm_management_group_id and azurerm_management_group_name must be provided")
	}

	return nil
}

func endpointFeatures(d *schema.ResourceData) map[string]interface{} {
	features := d.Get("features").([]interface{})
	if features != nil && len(features) != 0 {
		return features[0].(map[string]interface{})
	}
	return nil
}

func shouldValidate(features map[string]interface{}) bool {
	validate, ok := features["validate"].(bool)
	if !ok {
		return false
	}
	return validate
}

type AzureRmEndpointAuthenticationScheme string

const (
	ServicePrincipal           AzureRmEndpointAuthenticationScheme = "ServicePrincipal"
	ManagedServiceIdentity     AzureRmEndpointAuthenticationScheme = "ManagedServiceIdentity"
	WorkloadIdentityFederation AzureRmEndpointAuthenticationScheme = "WorkloadIdentityFederation"
)

type AzureRmEndpointCreationMode string

const (
	Automatic AzureRmEndpointCreationMode = "Automatic"
	Manual    AzureRmEndpointCreationMode = "Manual"
)<|MERGE_RESOLUTION|>--- conflicted
+++ resolved
@@ -220,14 +220,12 @@
 		return fmt.Errorf(" looking up service endpoint given ID (%v) and project ID (%v): %v", getArgs.EndpointId, getArgs.Project, err)
 	}
 
-<<<<<<< HEAD
-	d.Set("features", d.Get("features"))
-=======
 	if serviceEndpoint == nil || serviceEndpoint.Id == nil {
 		d.SetId("")
 		return nil
 	}
->>>>>>> f569dfc9
+
+	d.Set("features", d.Get("features"))
 
 	flattenServiceEndpointAzureRM(d, serviceEndpoint, (*serviceEndpoint.ServiceEndpointProjectReferences)[0].ProjectReference.Id)
 	return nil
