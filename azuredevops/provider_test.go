--- conflicted
+++ resolved
@@ -15,7 +15,6 @@
 	"net/http"
 	"net/http/httptest"
 	"os"
-	"sort"
 	"testing"
 	"time"
 
@@ -109,24 +108,12 @@
 		"azuredevops_workitem",
 	}
 
-<<<<<<< HEAD
-	resources := make([]string, 0, len(Provider().ResourcesMap))
-	for k := range Provider().ResourcesMap {
-		resources = append(resources, k)
-	}
-
-	sort.Strings(expectedResources)
-	sort.Strings(resources)
-
-	require.Equal(t, expectedResources, resources, "There are an unexpected number of registered resources")
-=======
 	resources := azuredevops.Provider().ResourcesMap
 	require.Equal(t, len(expectedResources), len(resources), "There are an unexpected number of registered resources")
->>>>>>> 132ac707
 
 	for _, resource := range expectedResources {
 		require.Contains(t, resources, resource, "An expected resource was not registered")
-		require.NotNil(t, Provider().ResourcesMap[resource], "A resource cannot have a nil schema")
+		require.NotNil(t, resources[resource], "A resource cannot have a nil schema")
 	}
 }
 
@@ -153,24 +140,12 @@
 		"azuredevops_serviceendpoint_github",
 	}
 
-<<<<<<< HEAD
-	dataSources := make([]string, 0, len(Provider().DataSourcesMap))
-	for k := range Provider().DataSourcesMap {
-		dataSources = append(dataSources, k)
-	}
-
-	sort.Strings(dataSources)
-	sort.Strings(expectedDataSources)
-
-	require.Equal(t, expectedDataSources, dataSources, "There are an unexpected number of registered resources")
-=======
 	dataSources := azuredevops.Provider().DataSourcesMap
 	require.Equal(t, len(expectedDataSources), len(dataSources), "There are an unexpected number of registered data sources")
->>>>>>> 132ac707
 
 	for _, resource := range expectedDataSources {
 		require.Contains(t, dataSources, resource, "An expected data source was not registered")
-		require.NotNil(t, Provider().DataSourcesMap[resource], "A data source cannot have a nil schema")
+		require.NotNil(t, dataSources[resource], "A data source cannot have a nil schema")
 	}
 }
 
